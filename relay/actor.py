import aiohttp
import aiohttp.web
import asyncio
import logging
import uuid
import re
import simplejson as json
import cgi
from urllib.parse import urlsplit
from Crypto.PublicKey import RSA
from .database import DATABASE
from .http_debug import http_debug

from cachetools import LFUCache


# generate actor keys if not present
if "actorKeys" not in DATABASE:
    logging.info("No actor keys present, generating 4096-bit RSA keypair.")

    privkey = RSA.generate(4096)
    pubkey = privkey.publickey()

    DATABASE["actorKeys"] = {
<<<<<<< HEAD
        "publicKey": pubkey.exportKey('PEM').decode('UTF-8'),
        "privateKey": privkey.exportKey('PEM').decode('UTF-8')
=======
        "publicKey": pubkey.exportKey('PEM').decode('utf-8'),
        "privateKey": privkey.exportKey('PEM').decode('utf-8')
>>>>>>> 950cd1e7
    }


PRIVKEY = RSA.importKey(DATABASE["actorKeys"]["privateKey"])
PUBKEY = PRIVKEY.publickey()


from . import app, CONFIG
from .remote_actor import fetch_actor


AP_CONFIG = CONFIG.get('ap', {
    'host': 'localhost',
    'blocked_instances': [],
    'allowed_instances': [],
})
CACHE_SIZE = CONFIG.get('cache-size', 16384)


CACHE = LFUCache(CACHE_SIZE)


async def actor(request):
    data = {
        "@context": "https://www.w3.org/ns/activitystreams",
        "endpoints": {
            "sharedInbox": "https://{}/inbox".format(request.host)
        },
        "followers": "https://{}/followers".format(request.host),
        "following": "https://{}/following".format(request.host),
        "inbox": "https://{}/inbox".format(request.host),
        "name": "ActivityRelay",
        "type": "Application",
        "id": "https://{}/actor".format(request.host),
        "publicKey": {
            "id": "https://{}/actor#main-key".format(request.host),
            "owner": "https://{}/actor".format(request.host),
            "publicKeyPem": DATABASE["actorKeys"]["publicKey"]
        },
        "summary": "ActivityRelay bot",
        "preferredUsername": "relay",
        "url": "https://{}/actor".format(request.host)
    }
    return aiohttp.web.json_response(data)


app.router.add_get('/actor', actor)


from .http_signatures import sign_headers


get_actor_inbox = lambda actor: actor.get('endpoints', {}).get('sharedInbox', actor['inbox'])


async def push_message_to_actor(actor, message, our_key_id):
    inbox = get_actor_inbox(actor)

    url = urlsplit(inbox)

    # XXX: Digest
    data = json.dumps(message)
    headers = {
        '(request-target)': 'post {}'.format(url.path),
        'Content-Length': str(len(data)),
        'Content-Type': 'application/activity+json',
        'User-Agent': 'ActivityRelay'
    }
    headers['signature'] = sign_headers(headers, PRIVKEY, our_key_id)
    headers.pop('(request-target)')

    logging.debug('%r >> %r', inbox, message)

    try:
        async with aiohttp.ClientSession(trace_configs=[http_debug()]) as session:
            async with session.post(inbox, data=data, headers=headers) as resp:
                if resp.status == 202:
                    return
                resp_payload = await resp.text()
                logging.debug('%r >> resp %r', inbox, resp_payload)
    except Exception as e:
        logging.info('Caught %r while pushing to %r.', e, inbox)


async def follow_remote_actor(actor_uri):
    actor = await fetch_actor(actor_uri)
    if not actor:
        logging.info('failed to fetch actor at: %r', actor_uri)
        return

    logging.info('following: %r', actor_uri)

    message = {
        "@context": "https://www.w3.org/ns/activitystreams",
        "type": "Follow",
        "to": [actor['id']],
        "object": actor['id'],
        "id": "https://{}/activities/{}".format(AP_CONFIG['host'], uuid.uuid4()),
        "actor": "https://{}/actor".format(AP_CONFIG['host'])
    }
    await push_message_to_actor(actor, message, "https://{}/actor#main-key".format(AP_CONFIG['host']))


async def unfollow_remote_actor(actor_uri):
    actor = await fetch_actor(actor_uri)
    if not actor:
        logging.info('failed to fetch actor at: %r', actor_uri)
        return

    logging.info('unfollowing: %r', actor_uri)

    message = {
        "@context": "https://www.w3.org/ns/activitystreams",
        "type": "Undo",
        "to": [actor['id']],
        "object": {
             "type": "Follow",
             "object": actor_uri,
             "actor": actor['id'],
             "id": "https://{}/activities/{}".format(AP_CONFIG['host'], uuid.uuid4())
        },
        "id": "https://{}/activities/{}".format(AP_CONFIG['host'], uuid.uuid4()),
        "actor": "https://{}/actor".format(AP_CONFIG['host'])
    }
    await push_message_to_actor(actor, message, "https://{}/actor#main-key".format(AP_CONFIG['host']))


tag_re = re.compile(r'(<!--.*?-->|<[^>]*>)')
def strip_html(data):
    no_tags = tag_re.sub('', data)
    return cgi.escape(no_tags)


def distill_inboxes(actor, object_id):
    global DATABASE

    origin_hostname = urlsplit(object_id).hostname

    inbox = get_actor_inbox(actor)
    targets = [target for target in DATABASE.get('relay-list', []) if target != inbox]
    targets = [target for target in targets if urlsplit(target).hostname != origin_hostname]
    hostnames = [urlsplit(target).hostname for target in targets]

    assert inbox not in targets
    assert origin_hostname not in hostnames

    return targets


def distill_object_id(activity):
    logging.debug('>> determining object ID for %r', activity['object'])
    obj = activity['object']

    if isinstance(obj, str):
        return obj

    return obj['id']


async def handle_relay(actor, data, request):
    global CACHE

    object_id = distill_object_id(data)

    if object_id in CACHE:
        logging.debug('>> already relayed %r as %r', object_id, CACHE[object_id])
        return

    activity_id = "https://{}/activities/{}".format(request.host, uuid.uuid4())

    message = {
        "@context": "https://www.w3.org/ns/activitystreams",
        "type": "Announce",
        "to": ["https://{}/actor/followers".format(request.host)],
        "actor": "https://{}/actor".format(request.host),
        "object": object_id,
        "id": activity_id
    }

    logging.debug('>> relay: %r', message)

    inboxes = distill_inboxes(actor, object_id)

    futures = [push_message_to_actor({'inbox': inbox}, message, 'https://{}/actor#main-key'.format(request.host)) for inbox in inboxes]
    asyncio.ensure_future(asyncio.gather(*futures))

    CACHE[object_id] = activity_id


async def handle_follow(actor, data, request):
    global DATABASE

    following = DATABASE.get('relay-list', [])
    inbox = get_actor_inbox(actor)

    if urlsplit(inbox).hostname in AP_CONFIG['blocked_instances']:
        return

    if AP_CONFIG['allowed_instances'] and\
            urlsplit(inbox).hostname not in AP_CONFIG['allowed_instances']:
        return

    if inbox not in following:
        following += [inbox]
        DATABASE['relay-list'] = following

        if data['object'].endswith('/actor'):
            asyncio.ensure_future(follow_remote_actor(actor['id']))

    message = {
        "@context": "https://www.w3.org/ns/activitystreams",
        "type": "Accept",
        "to": [actor["id"]],
        "actor": "https://{}/actor".format(request.host),

        # this is wrong per litepub, but mastodon < 2.4 is not compliant with that profile.
        "object": {
             "type": "Follow",
             "id": data["id"],
             "object": "https://{}/actor".format(request.host),
             "actor": actor["id"]
        },

        "id": "https://{}/activities/{}".format(request.host, uuid.uuid4()),
    }

    asyncio.ensure_future(push_message_to_actor(actor, message, 'https://{}/actor#main-key'.format(request.host)))


async def handle_undo(actor, data, request):
    global DATABASE

    child = data['object']
    if child['type'] == 'Follow':
        following = DATABASE.get('relay-list', [])

        inbox = get_actor_inbox(actor)

        if inbox in following:
            following.remove(inbox)
            DATABASE['relay-list'] = following

        if child['object'].endswith('/actor'):
            await unfollow_remote_actor(actor['id'])


processors = {
    'Announce': handle_relay,
    'Create': handle_relay,
    'Follow': handle_follow,
    'Undo': handle_undo
}


async def inbox(request):
    data = await request.json()

    if 'actor' not in data or not request['validated']:
        raise aiohttp.web.HTTPUnauthorized(body='access denied', content_type='text/plain')

    actor = await fetch_actor(data["actor"])
    actor_uri = 'https://{}/actor'.format(request.host)

    logging.debug(">> payload %r", data)

    processor = processors.get(data['type'], None)
    if processor:
        await processor(actor, data, request)

    return aiohttp.web.Response(body=b'{}', content_type='application/activity+json')


app.router.add_post('/inbox', inbox)<|MERGE_RESOLUTION|>--- conflicted
+++ resolved
@@ -22,13 +22,8 @@
     pubkey = privkey.publickey()
 
     DATABASE["actorKeys"] = {
-<<<<<<< HEAD
-        "publicKey": pubkey.exportKey('PEM').decode('UTF-8'),
-        "privateKey": privkey.exportKey('PEM').decode('UTF-8')
-=======
         "publicKey": pubkey.exportKey('PEM').decode('utf-8'),
         "privateKey": privkey.exportKey('PEM').decode('utf-8')
->>>>>>> 950cd1e7
     }
 
 
