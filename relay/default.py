--- conflicted
+++ resolved
@@ -1,20 +1,13 @@
 import aiohttp.web
-<<<<<<< HEAD
-=======
 import urllib.parse
->>>>>>> ee7f1cc1
 from . import app, CONFIG
 from .database import DATABASE
 
 host = CONFIG['ap']['host']
 note = CONFIG['note']
-<<<<<<< HEAD
-targets = '<br>'.join([target for target in DATABASE.get('relay-list', [])])
-=======
 
 inboxes = DATABASE.get('relay-list', [])
 targets = '<br>'.join([urllib.parse.urlsplit(target).hostname for target in inboxes])
->>>>>>> ee7f1cc1
 
 async def default(request):
     return aiohttp.web.Response(
